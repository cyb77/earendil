--- conflicted
+++ resolved
@@ -297,7 +297,6 @@
         }
     }
 
-<<<<<<< HEAD
     async fn start_settlement(&self, req: SettlementRequest) -> Option<SettlementResponse> {
         log::trace!("starting settlement");
 
@@ -315,12 +314,13 @@
             }
         } else {
             None
-=======
+        }
+    }
+
     async fn push_chat(&self, msg: String) {
         if let Some(neighbor) = self.remote_pk.get() {
             println!("pushing chat: {}", msg.clone());
             incoming_chat(&self.ctx, neighbor.fingerprint(), msg);
->>>>>>> 6cae92e3
         }
     }
 }