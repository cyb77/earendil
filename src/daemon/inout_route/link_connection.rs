--- conflicted
+++ resolved
@@ -23,14 +23,10 @@
     stream::StreamExt,
 };
 
-<<<<<<< HEAD
-use smolscale::immortal::{Immortal, RespawnStrategy};
-=======
 use smolscale::{
     immortal::{Immortal, RespawnStrategy},
     reaper::TaskReaper,
 };
->>>>>>> 1ca8c5fb
 use sosistab2::Multiplex;
 
 use crate::daemon::{
