use std::{sync::Arc, time::Duration};

use bytes::Bytes;
use earendil_crypt::{Fingerprint, IdentitySecret};
use earendil_packet::{crypt::OnionSecret, Dock};
use smol::{Task, Timer};
use smol_timeout::TimeoutExt;
use stdcode::StdcodeSerializeExt;

use crate::daemon::haven::HavenLocator;

use super::{
    global_rpc::{transport::GlobalRpcTransport, GlobalRpcClient},
    haven::{RegisterHavenReq, HAVEN_FORWARD_DOCK},
    n2r_socket::{Endpoint, N2rSocket},
    socket::{SocketRecvError, SocketSendError},
    DaemonContext,
};

pub struct HavenSocket {
    ctx: DaemonContext,
    n2r_socket: N2rSocket,
    identity_sk: IdentitySecret,
    onion_sk: OnionSecret,
    rendezvous_point: Option<Fingerprint>,
    _task: Option<Task<()>>,
}

impl HavenSocket {
    pub fn bind(
        ctx: DaemonContext,
        anon_identity: Option<IdentitySecret>,
        dock: Option<Dock>,
        rendezvous_point: Option<Fingerprint>,
    ) -> HavenSocket {
        let n2r_socket = N2rSocket::bind(ctx.clone(), anon_identity.clone(), dock);
        let isk = match anon_identity.clone() {
            Some(isk) => isk,
            None => Arc::clone(&ctx.identity).as_ref().clone(),
        };

        if let Some(rob) = rendezvous_point {
            // We're Bob:
            // spawn a task that keeps telling our rendezvous relay node to remember us once in a while
            log::debug!("binding haven with rendezvous_point {}", rob);
            let context = ctx.clone();
            let registration_isk = isk.clone();
            let task = smolscale::spawn(async move {
                log::debug!("inside haven bind task!!!");
                // generate a new onion keypair
                let onion_sk = OnionSecret::generate();
                let onion_pk = onion_sk.public();
                // register forwarding with the rendezvous relay node
                let gclient =
                    GlobalRpcClient(GlobalRpcTransport::new(context.clone(), anon_identity, rob));
                let forward_req = RegisterHavenReq::new(registration_isk.clone());
                loop {
                    match gclient
                        .alloc_forward(forward_req.clone())
                        .timeout(Duration::from_secs(30))
                        .await
                    {
                        Some(Err(e)) => {
                            log::debug!("registering haven rendezvous {rob} failed: {:?}", e);
                            Timer::after(Duration::from_secs(1)).await;
<<<<<<< HEAD
                        }
                        None => {
                            log::debug!("registering haven rendezvous relay timed out");
                            Timer::after(Duration::from_secs(1)).await;
=======
                            continue;
>>>>>>> 57898f7a
                        }
                        _ => {
                            context
                                .dht_insert(HavenLocator::new(
                                    registration_isk.clone(),
                                    onion_pk,
                                    rob,
                                ))
                                .timeout(Duration::from_secs(30))
                                .await;
                            log::debug!("registering haven rendezvous relay SUCCEEDED!");
                            Timer::after(Duration::from_secs(60 * 50)).await;
                        }
                    }
                }
            });

            HavenSocket {
                ctx,
                n2r_socket,
                identity_sk: isk,
                onion_sk: OnionSecret::generate(), // TODO: use this for encryption
                rendezvous_point,
                _task: Some(task),
            }
        } else {
            // We're Alice
            HavenSocket {
                ctx,
                n2r_socket,
                identity_sk: isk,
                onion_sk: OnionSecret::generate(), // TODO: use this for encryption
                rendezvous_point,
                _task: None,
            }
        }
    }

    pub async fn send_to(&self, body: Bytes, endpoint: Endpoint) -> Result<(), SocketSendError> {
        let fwd_body = (body, endpoint).stdcode();
        match self.rendezvous_point {
            Some(rob) => {
                // We're Bob:
                // TODO: encrypt body
                // use our N2rSocket to send (msg, endpoint) to Rob
                self.n2r_socket
                    .send_to(fwd_body.into(), Endpoint::new(rob, HAVEN_FORWARD_DOCK))
                    .await?;
                Ok(())
            }
            None => {
                // We're Alice:
                // look up Rob's addr in rendezvous dht

                log::debug!(
                    "alice is about to send an earendil packet! looking up {} in the DHT",
                    endpoint.fingerprint
                );
                match self
                    .ctx
                    .dht_get(endpoint.fingerprint)
                    .await
                    .map_err(|_| SocketSendError::DhtError)?
                {
                    Some(bob_locator) => {
                        log::debug!("found rob in the DHT");
                        let rob = bob_locator.rendezvous_point;
                        // TODO: encrypt body
                        // use our N2rSocket to send (msg, endpoint) to Rob
                        self.n2r_socket
                            .send_to(fwd_body.into(), Endpoint::new(rob, HAVEN_FORWARD_DOCK))
                            .await?;
                        Ok(())
                    }
                    None => {
                        log::debug!("couldn't find {} in the DHT", endpoint.fingerprint);
                        Err(SocketSendError::DhtError)
                    }
                }
            }
        }
    }

    pub async fn recv_from(&self) -> Result<(Bytes, Endpoint), SocketRecvError> {
        let (n2r_msg, _) = self.n2r_socket.recv_from().await?;
        // TODO: decrypt
        let inner =
            stdcode::deserialize(&n2r_msg).map_err(|_| SocketRecvError::HavenMsgBadFormat)?;
        Ok(inner)
    }
}<|MERGE_RESOLUTION|>--- conflicted
+++ resolved
@@ -63,14 +63,11 @@
                         Some(Err(e)) => {
                             log::debug!("registering haven rendezvous {rob} failed: {:?}", e);
                             Timer::after(Duration::from_secs(1)).await;
-<<<<<<< HEAD
+                            continue;
                         }
                         None => {
                             log::debug!("registering haven rendezvous relay timed out");
                             Timer::after(Duration::from_secs(1)).await;
-=======
-                            continue;
->>>>>>> 57898f7a
                         }
                         _ => {
                             context
