--- conflicted
+++ resolved
@@ -20,15 +20,11 @@
     config::LinkPrice,
     daemon::{
         context::{DEBTS, NEIGH_TABLE_NEW},
-<<<<<<< HEAD
         inout_route::{
             chat::{add_client, remove_client},
             gossip::gossip_loop,
             link_connection::link_authenticate,
         },
-=======
-        inout_route::{gossip::gossip_loop, link_connection::link_authenticate},
->>>>>>> 4376ea93
     },
 };
 
