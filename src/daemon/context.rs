--- conflicted
+++ resolved
@@ -110,13 +110,10 @@
     })
 };
 
-<<<<<<< HEAD
-#[tracing::instrument(skip(ctx, content))]
-=======
 pub static SETTLEMENTS: CtxField<Settlements> = |ctx| Settlements::new(ctx.init().auto_settle);
 
->>>>>>> 21451b9b
 /// Sends a raw N2R message with the given parameters.
+#[tracing::instrument(skip(ctx))]
 pub async fn send_n2r(
     ctx: &DaemonContext,
     src_idsk: IdentitySecret,
