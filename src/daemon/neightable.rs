--- conflicted
+++ resolved
@@ -39,13 +39,8 @@
     }
 
     /// Inject a packet *as if* it came from another node.
-<<<<<<< HEAD
     pub async fn inject_asif_incoming(&self, last_hop: Fingerprint, pkt: RawPacket) {
-        let _ = self.send_incoming.send((last_hop, pkt)).await;
-=======
-    pub async fn inject_asif_incoming(&self, pkt: RawPacket) {
-        let _ = self.send_incoming.try_send(pkt);
->>>>>>> 9090477a
+        let _ = self.send_incoming.try_send((last_hop, pkt));
     }
 
     /// Insert a fingerprint-connection mapping with a TTL.
@@ -74,14 +69,8 @@
                 expiry,
                 Immortal::spawn(async move {
                     loop {
-<<<<<<< HEAD
                         let pkt = connection.recv_raw_packet().await;
-                        let _ = send_incoming.send((remote_fp, pkt)).await;
-=======
-                        if let Ok(pkt) = connection.recv_raw_packet().await {
-                            let _ = send_incoming.try_send(pkt);
-                        }
->>>>>>> 9090477a
+                        let _ = send_incoming.try_send((remote_fp, pkt));
                     }
                 }),
             ),
