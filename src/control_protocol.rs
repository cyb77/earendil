use crate::commands::{ChatCommand, ControlCommand};
use crate::socket::Endpoint;
use crate::{daemon::ControlProtErr, haven_util::HavenLocator};
use anyhow::Context;
use async_trait::async_trait;
use bytes::Bytes;
use chrono::{DateTime, Utc};
use colored::{ColoredString, Colorize};
use earendil_crypt::{Fingerprint, IdentitySecret};
use earendil_packet::{
    crypt::{OnionPublic, OnionSecret},
    Dock, PacketConstructError,
};
use nanorpc::nanorpc_derive;
use nanorpc_http::client::HttpRpcTransport;
use rand::RngCore;
use serde::{Deserialize, Serialize};
use serde_with::serde_as;
use smol::Timer;
use std::collections::HashSet;
use std::sync::Arc;
use std::time::{Duration, SystemTime};
use std::{io::Write, marker::Send};
use std::{net::SocketAddr, str::FromStr};
use thiserror::Error;

pub async fn main_control(
    control_command: ControlCommand,
    connect: SocketAddr,
) -> anyhow::Result<()> {
    let client = ControlClient::from(HttpRpcTransport::new(connect));
    match control_command {
        ControlCommand::BindN2r {
            skt_id,
            anon_id,
            dock,
        } => {
            client.bind_n2r(skt_id, anon_id, dock).await?;
        }
        ControlCommand::BindHaven {
            skt_id,
            anon_id,
            dock,
            rendezvous,
        } => {
            client.bind_haven(skt_id, anon_id, dock, rendezvous).await?;
        }
        ControlCommand::SktInfo { skt_id } => {
            let skt_info = client.skt_info(skt_id).await??;
            println!("{skt_info}")
        }
        ControlCommand::SendMsg {
            skt_id: socket_id,
            dest: destination,
            msg: message,
        } => {
            client
                .send_message(SendMessageArgs {
                    socket_id,
                    destination,
                    content: Bytes::copy_from_slice(message.as_bytes()),
                })
                .await??;
        }
        ControlCommand::RecvMsg { skt_id: socket_id } => {
            match client.recv_message(socket_id.clone()).await? {
                Ok((msg, src)) => println!("{:?} from {}", msg, src),
                Err(e) => println!("error receiving message: {e}"),
            }
        }
        ControlCommand::GlobalRpc {
            id,
            dest: destination,
            method,
            args,
        } => {
            let args: Result<Vec<serde_json::Value>, _> =
                args.into_iter().map(|a| serde_yaml::from_str(&a)).collect();
            let args = args.context("arguments not YAML")?;
            let res = client
                .send_global_rpc(GlobalRpcArgs {
                    id,
                    destination,
                    method,
                    args,
                })
                .await??;
            println!("{res}");
        }
        ControlCommand::InsertRendezvous {
            identity_sk,
            onion_pk,
            rendezvous_fingerprint,
        } => {
            let locator = HavenLocator::new(
                IdentitySecret::from_str(&identity_sk)?,
                OnionPublic::from_str(&onion_pk)?,
                rendezvous_fingerprint,
            );
            client.insert_rendezvous(locator).await??;
        }
        ControlCommand::GetRendezvous { key } => {
            let locator = client.get_rendezvous(key).await??;
            if let Some(locator) = locator {
                println!("{:?}", locator);
            } else {
                println!("No haven locator found for fingerprint {key}")
            }
        }
        ControlCommand::RendezvousHavenTest => {
            let mut fingerprint_bytes = [0; 20];
            rand::thread_rng().fill_bytes(&mut fingerprint_bytes);
            let fingerprint = Fingerprint::from_bytes(&fingerprint_bytes);
            let id_sk = IdentitySecret::generate();
            let id_pk = id_sk.public();
            let locator = HavenLocator::new(id_sk, OnionSecret::generate().public(), fingerprint);
            eprintln!("created haven locator: {:?}", &locator);

            client.insert_rendezvous(locator.clone()).await??;
            eprintln!("inserted haven locator... sleeping for 5s");

            if let Some(fetched_locator) = client.get_rendezvous(id_pk.fingerprint()).await?? {
                eprintln!("got haven locator: {:?}", &fetched_locator);
                assert_eq!(locator.rendezvous_point, fetched_locator.rendezvous_point);
            } else {
                eprintln!("oh no couldn't find locator");
            }
        }
        ControlCommand::GraphDump { human } => {
            let res = client.graph_dump(human).await?;
            println!("{res}");
        }
        ControlCommand::MyRoutes => {
            let routes = client.my_routes().await?;
            println!("{}", serde_yaml::to_string(&routes)?);
        }
        ControlCommand::HavensInfo => {
            for info in client.havens_info().await? {
                println!("{} - {}", info.0, info.1);
            }
        }
        ControlCommand::ListDebts => {
            for debt in client.list_debts().await? {
                println!("{:?}", debt);
            }
        }
        ControlCommand::ListSettlements => {
            for settlement in client.list_settlements().await? {
                println!("{:?}", settlement);
            }
        }
        ControlCommand::Chat { chat_command } => match chat_command {
            ChatCommand::List => {
                let res = client.list_chats().await?;
                println!("{res}");
            }
            ChatCommand::Start { fp_prefix } => {
                let neighbors = client.list_neighbors().await?;

                let neighbor = match neigh_by_prefix(neighbors, fp_prefix) {
                    Ok(neigh) => {
                        println!("<starting chat with {}>", earendil_blue(&neigh.to_string()));
                        neigh
                    }
                    Err(e) => {
                        println!("{e}");
                        return Ok(());
                    }
                };

                let mut displayed: HashSet<(bool, String, SystemTime)> = HashSet::new();
                let client = Arc::new(client);
                let listen_client = client.clone();

                let _listen_loop = smolscale::spawn(async move {
                    loop {
                        let msgs = if let Ok(msgs) = client.get_chat(neighbor).await {
                            msgs
                        } else {
                            println!("error fetching messages");
                            Timer::after(Duration::from_secs(1)).await;
                            continue;
                        };
                        for (is_mine, text, time) in msgs {
                            let msg = (is_mine, text.clone(), time);
                            if !displayed.contains(&msg) {
                                println!("{}", pretty_entry(is_mine, text, time));
                                displayed.insert(msg);
                            }
                        }
                    }
                });

                loop {
                    let _ = std::io::stdout().flush();
                    let message = smol::unblock(|| {
                        let mut message = String::new();
                        std::io::stdin()
                            .read_line(&mut message)
                            .expect("Failed to read line");

                        message.trim().to_string()
                    })
                    .await;

                    if !message.is_empty() {
                        let msg = message.to_string();
                        match listen_client.send_chat_msg(neighbor, msg).await {
                            Ok(_) => continue,
                            Err(e) => println!("ERROR: {e}"),
                        }
                    }
                }
            }
<<<<<<< HEAD
=======
            ChatCommand::Get { neighbor } => {
                let entries = client.get_chat(neighbor).await?;
                for (is_mine, text, time) in entries {
                    println!("{}", pretty_entry(is_mine, text, time));
                }
            }
            ChatCommand::Send { dest, msg } => client.send_chat_msg(dest, msg).await??,
>>>>>>> 21451b9b
        },
    }
    Ok(())
}

fn earendil_blue(string: &str) -> ColoredString {
    string
        .custom_color(colored::CustomColor {
            r: 0,
            g: 129,
            b: 162,
        })
        .bold()
}

fn left_arrow() -> ColoredString {
    earendil_blue("<-")
}

fn right_arrow() -> ColoredString {
    earendil_blue("->")
}

fn neigh_by_prefix(fingerprints: Vec<Fingerprint>, prefix: String) -> anyhow::Result<Fingerprint> {
    let valid: Vec<Fingerprint> = fingerprints
        .into_iter()
        .filter(|fp| fp.to_string().starts_with(&prefix))
        .collect();
    if valid.len() == 1 {
        Ok(valid[0])
    } else if valid.len() > 1 {
        anyhow::bail!("ERROR: multiple neighbors have this prefix! Try a longer prefix.")
    } else {
        anyhow::bail!("ERROR: no neighbor with this prefix. Exiting...")
    }
}

fn pretty_entry(is_mine: bool, text: String, time: SystemTime) -> String {
    let arrow = if is_mine { right_arrow() } else { left_arrow() };

    format!("{} {} {}", arrow, text, pretty_time(time))
}

fn pretty_time(time: SystemTime) -> ColoredString {
    let datetime: DateTime<Utc> = time.into();

    format!("[{}]", datetime.format("%Y-%m-%d %H:%M:%S")).bright_yellow()
}

#[nanorpc_derive]
#[async_trait]
pub trait ControlProtocol {
    async fn bind_n2r(&self, socket_id: String, anon_id: Option<String>, dock: Option<Dock>);

    async fn bind_haven(
        &self,
        socket_id: String,
        anon_id: Option<String>,
        dock: Option<Dock>,
        rendezvous_point: Option<Fingerprint>,
    );

    async fn skt_info(&self, skt_id: String) -> Result<Endpoint, ControlProtErr>;

    async fn havens_info(&self) -> Vec<(String, String)>;

    async fn send_message(&self, args: SendMessageArgs) -> Result<(), ControlProtErr>;

    async fn recv_message(&self, socket_id: String) -> Result<(Bytes, Endpoint), ControlProtErr>;

    async fn send_global_rpc(
        &self,
        args: GlobalRpcArgs,
    ) -> Result<serde_json::Value, GlobalRpcError>;

    async fn graph_dump(&self, human: bool) -> String;

    async fn my_routes(&self) -> serde_json::Value;

    async fn insert_rendezvous(&self, locator: HavenLocator) -> Result<(), DhtError>;

    async fn get_rendezvous(
        &self,
        fingerprint: Fingerprint,
    ) -> Result<Option<HavenLocator>, DhtError>;

    async fn list_neighbors(&self) -> Vec<Fingerprint>;

    async fn list_chats(&self) -> String;

    async fn get_chat(&self, neigh: Fingerprint) -> Vec<(bool, String, SystemTime)>;

<<<<<<< HEAD
    async fn send_chat_msg(&self, dest: Fingerprint, msg: String);
=======
    async fn get_latest_msg(&self, neigh: Fingerprint) -> Option<(bool, String, SystemTime)>;

    async fn send_chat_msg(&self, dest: Fingerprint, msg: String) -> Result<(), ChatError>;

    async fn list_debts(&self) -> Vec<String>;

    async fn list_settlements(&self) -> Vec<String>;
>>>>>>> 21451b9b
}

#[derive(Error, Serialize, Deserialize, Debug)]
pub enum SendMessageError {
    #[error("no route to the given destination {0}")]
    NoRoute(Fingerprint),
    #[error(transparent)]
    PacketConstructError(#[from] PacketConstructError),
    #[error("no onion public key for fingerprint {0}")]
    NoOnionPublic(Fingerprint),
    #[error("failed to construct reply block")]
    ReplyBlockFailed,
    #[error("cannot use anonymous id to communicate with anonymous id")]
    NoAnonId,
}

#[derive(Error, Serialize, Deserialize, Debug)]
pub enum DhtError {
    #[error("failed to verify descriptor retrieved from DHT")]
    VerifyFailed,
    #[error("network failed: {0}")]
    NetworkFailure(String),
}

#[serde_as]
#[derive(Serialize, Deserialize)]
pub struct SendMessageArgs {
    pub socket_id: String,
    #[serde_as(as = "serde_with::DisplayFromStr")]
    pub destination: Endpoint,
    #[serde_as(as = "serde_with::base64::Base64")]
    pub content: Bytes,
}

#[serde_as]
#[derive(Serialize, Deserialize, Debug)]
pub struct GlobalRpcArgs {
    pub id: Option<String>,
    #[serde_as(as = "serde_with::DisplayFromStr")]
    pub destination: Fingerprint,
    pub method: String,
    pub args: Vec<serde_json::Value>,
}

#[derive(Error, Serialize, Deserialize, Debug)]
pub enum GlobalRpcError {
    #[error("error sending GlobalRpc request")]
    SendError,
}

#[derive(Error, Serialize, Deserialize, Debug)]
pub enum ChatError {
    #[error("error sending chat message {0}")]
    Send(String),
}<|MERGE_RESOLUTION|>--- conflicted
+++ resolved
@@ -212,8 +212,6 @@
                     }
                 }
             }
-<<<<<<< HEAD
-=======
             ChatCommand::Get { neighbor } => {
                 let entries = client.get_chat(neighbor).await?;
                 for (is_mine, text, time) in entries {
@@ -221,7 +219,6 @@
                 }
             }
             ChatCommand::Send { dest, msg } => client.send_chat_msg(dest, msg).await??,
->>>>>>> 21451b9b
         },
     }
     Ok(())
@@ -314,17 +311,11 @@
 
     async fn get_chat(&self, neigh: Fingerprint) -> Vec<(bool, String, SystemTime)>;
 
-<<<<<<< HEAD
-    async fn send_chat_msg(&self, dest: Fingerprint, msg: String);
-=======
-    async fn get_latest_msg(&self, neigh: Fingerprint) -> Option<(bool, String, SystemTime)>;
-
     async fn send_chat_msg(&self, dest: Fingerprint, msg: String) -> Result<(), ChatError>;
 
     async fn list_debts(&self) -> Vec<String>;
 
     async fn list_settlements(&self) -> Vec<String>;
->>>>>>> 21451b9b
 }
 
 #[derive(Error, Serialize, Deserialize, Debug)]
