[workspace]
members = ["libraries/*", "utilities/*"]

[package]
name = "earendil"
version = "0.0.1"
edition = "2021"

# [lib]
# name = "earendil"
# path = "src/lib.rs"

# [[bin]]
# name = "earendil"
# path = "src/main.rs"


# See more keys and their definitions at https://doc.rust-lang.org/cargo/reference/manifest.html

[dependencies]
serde = { version = "1.0.188", features = ["derive"] }
serde_with = { version = "3.3.0", features = ["hex", "base64"] }
earendil_packet = { path = "libraries/earendil_packet" }
earendil_crypt = { path = "libraries/earendil_crypt" }
earendil_topology = { path = "libraries/earendil_topology" }
serde_yaml = "0.9.25"
clap = { version = "4.4.6", features = ["derive"] }
anyhow = "1.0.75"
hex = "0.4.3"
stdcode = "0.1.14"
log = "0.4.20"
env_logger = "0.10.0"
nanorpc = "0.1.12"
async-trait = "0.1.73"
bytes = "1.5.0"
blake3 = "1.5.0"
sosistab2 = "0.10.18"
concurrent-queue = "2.3.0"
smol = "1.3.0"
scopeguard = "1.2.0"
serde_json = "1.0.107"
bytemuck = "1.14.0"
smolscale = "0.4"
thiserror = "1.0.49"
futures-util = "0.3.28"
dashmap = "5.5.3"
indexmap = "1.9.3"
parking_lot = "0.12.1"
rand = "0.8.5"
nanorpc-http = "0.1.3"
clone-macro = "0.1.0"
moka = { version = "0.12.1", features = ["sync"] }
lru = "0.12.0"
smol-timeout = "0.6.0"
base64 = "0.21.5"
itertools = "0.11.0"
moro = "0.4.0"
replay_filter = "0.1.2"
once_cell = "1.18.0"
sosistab2-obfsudp = "0.1.11"
<<<<<<< HEAD
socksv5 = "0.3.1"
=======
bip39 = "2.0.0"
>>>>>>> 9f723aa0

[profile.dev]
panic = 'abort'
opt-level = 1

[profile.release]
panic = 'abort'

[profile.release-dbg]
inherits = "release"
debug = 2

[profile.bench]
inherits = "release"
debug = 2<|MERGE_RESOLUTION|>--- conflicted
+++ resolved
@@ -58,11 +58,8 @@
 replay_filter = "0.1.2"
 once_cell = "1.18.0"
 sosistab2-obfsudp = "0.1.11"
-<<<<<<< HEAD
 socksv5 = "0.3.1"
-=======
 bip39 = "2.0.0"
->>>>>>> 9f723aa0
 
 [profile.dev]
 panic = 'abort'
