--- conflicted
+++ resolved
@@ -12,18 +12,11 @@
 
 [dependencies]
 anyhow = "1.0.79"
-<<<<<<< HEAD
 eframe = "0.27"
 egui = "0.27"
 egui-modal = "0.3.6"
 tap = "1.0.1"
 earendil={version="0.4", path="../../"}
-=======
-eframe = "0.27.0"
-egui = "0.27.0"
-tap = "1.0.1"
-earendil = { path = "../../" }
->>>>>>> 23c585f8
 nanorpc-http = "0.1.3"
 poll-promise = "0.3.0"
 anyctx = "0.1"
@@ -40,4 +33,7 @@
 earendil_crypt = { version = "0.1.0", path = "../../libraries/earendil_crypt" }
 async-std = "1.12.0"
 either = "1.10.0"
-blake3 = "1.5.1"+blake3 = "1.5.1"
+
+[target.'cfg(windows)'.dependencies]
+winapi = { version = "0.3", features = ["winuser"] }